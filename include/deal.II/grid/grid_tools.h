// ---------------------------------------------------------------------
//
// Copyright (C) 2001 - 2014 by the deal.II authors
//
// This file is part of the deal.II library.
//
// The deal.II library is free software; you can use it, redistribute
// it, and/or modify it under the terms of the GNU Lesser General
// Public License as published by the Free Software Foundation; either
// version 2.1 of the License, or (at your option) any later version.
// The full text of the license can be found in the file LICENSE at
// the top level of the deal.II distribution.
//
// ---------------------------------------------------------------------

#ifndef __deal2__grid_tools_H
#define __deal2__grid_tools_H


#include <deal.II/base/config.h>
#include <deal.II/fe/mapping.h>
#include <deal.II/grid/tria.h>
#include <deal.II/grid/tria_accessor.h>
#include <deal.II/grid/tria_iterator.h>
#include <deal.II/fe/mapping_q1.h>

#include <bitset>
#include <list>

DEAL_II_NAMESPACE_OPEN


template <int, int> class DoFHandler;
template <int, int> class Mapping;
namespace hp
{
  template <int, int> class DoFHandler;
  template <int, int> class MappingCollection;
}

class SparsityPattern;

namespace internal
{
  template<int dim, int spacedim, class Container>
  class ActiveCellIterator
  {
  public:
    typedef typename Container::active_cell_iterator type;
  };

  template<int dim, int spacedim>
  class ActiveCellIterator<dim, spacedim, dealii::DoFHandler<dim, spacedim> >
  {
  public:
#ifndef _MSC_VER
    typedef typename dealii::DoFHandler<dim, spacedim>::active_cell_iterator type;
#else
    typedef TriaActiveIterator < dealii::DoFCellAccessor < dealii::DoFHandler<dim, spacedim>, false > > type;
#endif
  };

  template<int dim, int spacedim>
  class ActiveCellIterator<dim, spacedim, dealii::hp::DoFHandler<dim, spacedim> >
  {
  public:
#ifndef _MSC_VER
    typedef typename dealii::hp::DoFHandler<dim, spacedim>::active_cell_iterator type;
#else
    typedef TriaActiveIterator < dealii::DoFCellAccessor < dealii::hp::DoFHandler<dim, spacedim>, false > > type;
#endif
  };
}

/**
 * This namespace is a collection of algorithms working on triangulations,
 * such as shifting or rotating triangulations, but also finding a cell that
 * contains a given point. See the descriptions of the individual functions
 * for more information.
 *
 * @ingroup grid
 */
namespace GridTools
{
  /**
   * @name Information about meshes and cells
   */
  /*@{*/

  /**
   * Return the diameter of a triangulation. The diameter is computed using
   * only the vertices, i.e. if the diameter should be larger than the maximal
   * distance between boundary vertices due to a higher order mapping, then
   * this function will not catch this.
   */
  template <int dim, int spacedim>
  double diameter (const Triangulation<dim, spacedim> &tria);

  /**
   * Compute the volume (i.e. the dim-dimensional measure) of the
   * triangulation. We compute the measure using the integral $\sum_K \int_K 1
   * \; dx$ where $K$ are the cells of the given triangulation. The integral
   * is approximated via quadrature for which we need the mapping argument.
   *
   * If the triangulation is a dim-dimensional one embedded in a higher
   * dimensional space of dimension spacedim, then the value returned is the
   * dim-dimensional measure. For example, for a two-dimensional triangulation
   * in three-dimensional space, the value returned is the area of the surface
   * so described. (This obviously makes sense since the spacedim-dimensional
   * measure of a dim-dimensional triangulation would always be zero if dim @<
   * spacedim.
   *
   * This function also works for objects of type
   * parallel::distributed::Triangulation, in which case the function is a
   * collective operation.
   *
   * @param tria The triangulation.
   * @param mapping An optional argument used to denote the mapping that
   * should be used when describing whether cells are bounded by straight or
   * curved faces. The default is to use a $Q_1$ mapping, which corresponds to
   * straight lines bounding the cells. @return The dim-dimensional measure of
   * the domain described by the triangulation, as discussed above.
   */
  template <int dim, int spacedim>
  double volume (const Triangulation<dim,spacedim> &tria,
                 const Mapping<dim,spacedim> &mapping = (StaticMappingQ1<dim,spacedim>::mapping));

  /**
   * Return the diamater of the smallest active cell of a triangulation. See
   * step-24 for an example of use of this function.
   */
  template <int dim, int spacedim>
  double
  minimal_cell_diameter (const Triangulation<dim, spacedim> &triangulation);

  /**
   * Return the diamater of the largest active cell of a triangulation.
   */
  template <int dim, int spacedim>
  double
  maximal_cell_diameter (const Triangulation<dim, spacedim> &triangulation);

  /**
   * Given a list of vertices (typically obtained using
   * Triangulation::get_vertices) as the first, and a list of vertex indices
   * that characterize a single cell as the second argument, return the
   * measure (area, volume) of this cell. If this is a real cell, then you can
   * get the same result using <code>cell-@>measure()</code>, but this
   * function also works for cells that do not exist except that you make it
   * up by naming its vertices from the list.
   */
  template <int dim>
  double cell_measure (const std::vector<Point<dim> > &all_vertices,
                       const unsigned int (&vertex_indices)[GeometryInfo<dim>::vertices_per_cell]);

  /*@}*/
  /**
   * @name Functions supporting the creation of meshes
   */
  /*@{*/

  /**
   * Remove vertices that are not referenced by any of the cells. This
   * function is called by all <tt>GridIn::read_*</tt> functions to eliminate
   * vertices that are listed in the input files but are not used by the cells
   * in the input file. While these vertices should not be in the input from
   * the beginning, they sometimes are, most often when some cells have been
   * removed by hand without wanting to update the vertex lists, as they might
   * be lengthy.
   *
   * This function is called by all <tt>GridIn::read_*</tt> functions as the
   * triangulation class requires them to be called with used vertices only.
   * This is so, since the vertices are copied verbatim by that class, so we
   * have to eliminate unused vertices beforehand.
   *
   * Not implemented for the codimension one case.
   */
  template <int dim, int spacedim>
  void delete_unused_vertices (std::vector<Point<spacedim> >    &vertices,
                               std::vector<CellData<dim> > &cells,
                               SubCellData                 &subcelldata);

  /**
   * Remove vertices that are duplicated, due to the input of a structured
   * grid, for example. If these vertices are not removed, the faces bounded
   * by these vertices become part of the boundary, even if they are in the
   * interior of the mesh.
   *
   * This function is called by some <tt>GridIn::read_*</tt> functions. Only
   * the vertices with indices in @p considered_vertices are tested for
   * equality. This speeds up the algorithm, which is quadratic and thus quite
   * slow to begin with. However, if you wish to consider all vertices, simply
   * pass an empty vector.
   *
   * Two vertices are considered equal if their difference in each coordinate
   * direction is less than @p tol.
   */
  template <int dim, int spacedim>
  void delete_duplicated_vertices (std::vector<Point<spacedim> >    &all_vertices,
                                   std::vector<CellData<dim> > &cells,
                                   SubCellData                 &subcelldata,
                                   std::vector<unsigned int>   &considered_vertices,
                                   const double                 tol=1e-12);

  /*@}*/
  /**
   * @name Rotating, stretching and otherwise transforming meshes
   */
  /*@{*/

  /**
   * Transform the vertices of the given triangulation by applying the
   * function object provided as first argument to all its vertices.
   *
   * The transformation given as argument is used to transform each vertex.
   * Its respective type has to offer a function-like syntax, i.e. the
   * predicate is either an object of a type that has an <tt>operator()</tt>,
   * or it is a pointer to the function. In either case, argument and return
   * value have to be of type <tt>Point@<spacedim@></tt>.
   *
   * @note If you are using a parallel::distributed::Triangulation you will
   * have hanging nodes in your local Triangulation even if your "global" mesh
   * has no hanging nodes. This will cause issues with wrong positioning of
   * hanging nodes in ghost cells if you call the current functions: The
   * vertices of all locally owned cells will be correct, but the vertices of
   * some ghost cells may not. This means that computations like
   * KellyErrorEstimator may give wrong answers. A safe approach is to use
   * this function prior to any refinement in parallel, if that is possible,
   * but not after you refine the mesh.
   *
   * This function is used in the "Possibilities for extensions" section of
   * step-38. It is also used in step-49 and step-53.
   */
  template <int dim, typename Transformation, int spacedim>
  void transform (const Transformation        &transformation,
                  Triangulation<dim,spacedim> &triangulation);

  /**
   * Shift each vertex of the triangulation by the given shift vector. This
   * function uses the transform() function above, so the requirements on the
   * triangulation stated there hold for this function as well.
   */
  template <int dim, int spacedim>
  void shift (const Point<spacedim>   &shift_vector,
              Triangulation<dim,spacedim> &triangulation);


  /**
   * Rotate all vertices of the given two-dimensional triangulation in
   * counter-clockwise sense around the origin of the coordinate system by the
   * given angle (given in radians, rather than degrees). This function uses
   * the transform() function above, so the requirements on the triangulation
   * stated there hold for this function as well.
   */
  void rotate (const double      angle,
               Triangulation<2> &triangulation);

  /**
   * Transform the given triangulation smoothly to a different domain where,
   * typically, each of the vertices at the boundary of the triangulation is
   * mapped to the corresponding points in the @p new_points map.
   *
   * The way this function works is that it solves a Laplace equation for each
   * of the dim components of a displacement field that maps the current
   * domain into one described by @p new_points . The @p new_points array
   * therefore represents the boundary values of this displacement field. The
   * function then evaluates this displacement field at each vertex in the
   * interior and uses it to place the mapped vertex where the displacement
   * field locates it. Because the solution of the Laplace equation is smooth,
   * this guarantees a smooth mapping from the old domain to the new one.
   *
   * @param[in] new_points The locations where a subset of the existing
   * vertices are to be placed. Typically, this would be a map from the vertex
   * indices of all nodes on the boundary to their new locations, thus
   * completely specifying the geometry of the mapped domain. However, it may
   * also include interior points if necessary and it does not need to include
   * all boundary vertices (although you then lose control over the exact
   * shape of the mapped domain).
   *
   * @param[in,out] tria The Triangulation object. This object is changed in-
   * place, i.e., the previous locations of vertices are overwritten.
   *
   * @param[in] coefficient An optional coefficient for the Laplace problem.
   * Larger values make cells less prone to deformation (effectively
   * increasing their stiffness). The coefficient is evaluated in the
   * coordinate system of the old, undeformed configuration of the
   * triangulation as input, i.e., before the transformation is applied.
   * Should this function be provided, sensible results can only be expected
   * if all coefficients are positive.
   *
   * @note This function is not currently implemented for the 1d case.
   */
  template <int dim>
  void laplace_transform (const std::map<unsigned int,Point<dim> > &new_points,
                          Triangulation<dim> &tria,
                          const Function<dim,double> *coefficient = 0);

  /**
   * Scale the entire triangulation by the given factor. To preserve the
   * orientation of the triangulation, the factor must be positive.
   *
   * This function uses the transform() function above, so the requirements on
   * the triangulation stated there hold for this function as well.
   */
  template <int dim, int spacedim>
  void scale (const double        scaling_factor,
              Triangulation<dim, spacedim> &triangulation);

  /**
   * Distort the given triangulation by randomly moving around all the
   * vertices of the grid.  The direction of movement of each vertex is
   * random, while the length of the shift vector has a value of @p factor
   * times the minimal length of the active edges adjacent to this vertex.
   * Note that @p factor should obviously be well below <tt>0.5</tt>.
   *
   * If @p keep_boundary is set to @p true (which is the default), then
   * boundary vertices are not moved.
   */
  template <int dim, int spacedim>
  void distort_random (const double factor,
                       Triangulation<dim, spacedim> &triangulation,
                       const bool   keep_boundary=true);

  /*@}*/
  /**
   * @name Finding cells and vertices of a triangulation
   */
  /*@{*/

  /**
   * Find and return the number of the used vertex in a given mesh that is
   * located closest to a given point.
   *
   * @param container A variable of a type that satisfies the requirements of
   * a mesh container (see @ref GlossMeshAsAContainer).
   * @param p The point for which we want to find the closest vertex. @return
   * The index of the closest vertex found.
   *
   * @author Ralf B. Schulz, 2006
   */
  template <int dim, template <int, int> class Container, int spacedim>
  unsigned int
  find_closest_vertex (const Container<dim, spacedim> &container,
                       const Point<spacedim>     &p);

  /**
   * Find and return a vector of iterators to active cells that surround a
   * given vertex with index @p vertex_index.
   *
   * For locally refined grids, the vertex itself might not be a vertex of all
   * adjacent cells that are returned. However, it will always be either a
   * vertex of a cell or be a hanging node located on a face or an edge of it.
   *
   * @param container A variable of a type that satisfies the requirements of
   * a mesh container (see @ref GlossMeshAsAContainer).
   * @param vertex_index The index of the vertex for which we try to find
   * adjacent cells. @return A vector of cells that lie adjacent to the given
   * vertex.
   *
   * @note If the point requested does not lie in any of the cells of the mesh
   * given, then this function throws an exception of type
   * GridTools::ExcPointNotFound. You can catch this exception and decide what
   * to do in that case.
   *
   * @note It isn't entirely clear at this time whether the function does the
   * right thing with anisotropically refined meshes. It needs to be checked
   * for this case.
   */
  template<int dim, template <int, int> class Container, int spacedim>
#ifndef _MSC_VER
  std::vector<typename Container<dim, spacedim>::active_cell_iterator>
#else
  std::vector<typename dealii::internal::ActiveCellIterator<dim, spacedim, Container<dim, spacedim> >::type>
#endif
  find_cells_adjacent_to_vertex (const Container<dim,spacedim> &container,
                                 const unsigned int    vertex_index);


  /**
   * Find and return an iterator to the active cell that surrounds a given
   * point.
   *
   * This is solely a wrapper function for the function of same name below.  A
   * Q1 mapping is used for the boundary, and the iterator to the cell in
   * which the point resides is returned.
   *
   * It is recommended to use the other version of this function, as it
   * simultaneously delivers the local coordinate of the given point without
   * additional computational cost.
   *
   * @param container A variable of a type that satisfies the requirements of
   * a mesh container (see @ref GlossMeshAsAContainer).
   * @param p The point for which we want to find the surrounding cell.
   * @return An iterator into the mesh container that points to the
   * surrounding cell.
   *
   * @note If the point requested does not lie in any of the cells of the mesh
   * given, then this function throws an exception of type
   * GridTools::ExcPointNotFound. You can catch this exception and decide what
   * to do in that case.
   *
   * @note When applied to a triangulation or DoF handler object based on a
   * parallel::distributed::Triangulation object, the cell returned may in
   * fact be a ghost or artificial cell (see @ref GlossArtificialCell and
   * @ref GlossGhostCell). If so, many of the operations one may want to do
   * on this cell (e.g., evaluating the solution) may not be possible and
   * you will have to decide what to do in that case.
   */
  template <int dim, template <int,int> class Container, int spacedim>
#ifndef _MSC_VER
  typename Container<dim,spacedim>::active_cell_iterator
#else
  typename dealii::internal::ActiveCellIterator<dim, spacedim, Container<dim, spacedim> >::type
#endif
  find_active_cell_around_point (const Container<dim,spacedim>  &container,
                                 const Point<spacedim> &p);

  /**
   * Find and return an iterator to the active cell that surrounds a given
   * point @p p.
   *
   * The algorithm used in this function proceeds by first looking for vertex
   * located closest to the given point, see find_closest_vertex(). Secondly,
   * all adjacent cells to this point are found in the mesh, see
   * find_cells_adjacent_to_vertex(). Lastly, for each of these cells, it is
   * tested whether the point is inside. This check is performed using
   * arbitrary boundary mappings.  Still, it is possible that due to roundoff
   * errors, the point cannot be located exactly inside the unit cell. In this
   * case, even points at a very small distance outside the unit cell are
   * allowed.
   *
   * If a point lies on the boundary of two or more cells, then the algorithm
   * tries to identify the cell that is of highest refinement level.
   *
   * @param mapping The mapping used to determine whether the given point is
   * inside a given cell.
   * @param container A variable of a type that satisfies the requirements of
   * a mesh container (see @ref GlossMeshAsAContainer).
   * @param p The point for which we want to find the surrounding cell.
   * @return An pair of an iterator into the mesh container that points to the
   * surrounding cell, and of the coordinates of that point inside the cell in
   * the reference coordinates of that cell. This local position might be
   * located slightly outside an actual unit cell, due to numerical roundoff.
   * Therefore, the point returned by this function should be projected onto
   * the unit cell, using GeometryInfo::project_to_unit_cell().  This is not
   * automatically performed by the algorithm.
   *
   * @note If the point requested does not lie in any of the cells of the mesh
   * given, then this function throws an exception of type
   * GridTools::ExcPointNotFound. You can catch this exception and decide what
   * to do in that case.
   *
   * @note When applied to a triangulation or DoF handler object based on a
   * parallel::distributed::Triangulation object, the cell returned may in
   * fact be a ghost or artificial cell (see @ref GlossArtificialCell and
   * @ref GlossGhostCell). If so, many of the operations one may want to do
   * on this cell (e.g., evaluating the solution) may not be possible and
   * you will have to decide what to do in that case.
   */
  template <int dim, template<int, int> class Container, int spacedim>
#ifndef _MSC_VER
  std::pair<typename Container<dim, spacedim>::active_cell_iterator, Point<dim> >
#else
  std::pair<typename dealii::internal::ActiveCellIterator<dim, spacedim, Container<dim, spacedim> >::type, Point<dim> >
#endif
  find_active_cell_around_point (const Mapping<dim,spacedim>   &mapping,
                                 const Container<dim,spacedim> &container,
                                 const Point<spacedim>     &p);

  /**
   * A version of the previous function where we use that mapping on a given
   * cell that corresponds to the active finite element index of that cell.
   * This is obviously only useful for hp problems, since the active finite
   * element index for all other DoF handlers is always zero.
   *
   * @note If the point requested does not lie in any of the cells of the mesh
   * given, then this function throws an exception of type
   * GridTools::ExcPointNotFound. You can catch this exception and decide what
   * to do in that case.
   *
   * @note When applied to a triangulation or DoF handler object based on a
   * parallel::distributed::Triangulation object, the cell returned may in
   * fact be a ghost or artificial cell (see @ref GlossArtificialCell and
   * @ref GlossGhostCell). If so, many of the operations one may want to do
   * on this cell (e.g., evaluating the solution) may not be possible and
   * you will have to decide what to do in that case.
   */
  template <int dim, int spacedim>
  std::pair<typename hp::DoFHandler<dim, spacedim>::active_cell_iterator, Point<dim> >
  find_active_cell_around_point (const hp::MappingCollection<dim,spacedim>   &mapping,
                                 const hp::DoFHandler<dim,spacedim> &container,
                                 const Point<spacedim>     &p);

  /**
   * Return a list of all descendants of the given cell that are active. For
   * example, if the current cell is once refined but none of its children are
   * any further refined, then the returned list will contain all its
   * children.
   *
   * If the current cell is already active, then the returned list is empty
   * (because the cell has no children that may be active).
   *
   * @tparam Container A type that satisfies the requirements of a mesh
   * container (see @ref GlossMeshAsAContainer).
   * @param cell An iterator pointing to a cell of the mesh container. @return
   * A list of active descendants of the given cell
   *
   * @note Since in C++ the type of the Container template argument can not be
   * deduced from a function call, you will have to specify it after the
   * function name, as for example in
   * @code
   *   GridTools::get_active_child_cells<DoFHandler<dim> > (cell)
   * @endcode
   */
  template <class Container>
  std::vector<typename Container::active_cell_iterator>
  get_active_child_cells (const typename Container::cell_iterator &cell);

  /**
   * Extract the active cells around a given cell @p cell and return them in
   * the vector @p active_neighbors.
   *
   * @tparam Container A type that satisfies the requirements of a mesh
   * container (see @ref GlossMeshAsAContainer).
   * @param[in] cell An iterator pointing to a cell of the mesh container.
   * @param[out] active_neighbors A list of active descendants of the given
   * cell
   */
  template <class Container>
  void
  get_active_neighbors (const typename Container::active_cell_iterator        &cell,
                        std::vector<typename Container::active_cell_iterator> &active_neighbors);

  /*@}*/
  /**
   * @name Partitions and subdomains of triangulations
   */
  /*@{*/

  /**
   * Produce a sparsity pattern in which nonzero entries indicate that two
   * cells are connected via a common face. The diagonal entries of the
   * sparsity pattern are also set.
   *
   * The rows and columns refer to the cells as they are traversed in their
   * natural order using cell iterators.
   */
  template <int dim, int spacedim>
  void
  get_face_connectivity_of_cells (const Triangulation<dim, spacedim> &triangulation,
                                  SparsityPattern                    &connectivity);

  /**
   * Use the METIS partitioner to generate a partitioning of the active cells
   * making up the entire domain. After calling this function, the subdomain
   * ids of all active cells will have values between zero and @p
   * n_partitions-1. You can access the subdomain id of a cell by using
   * <tt>cell-@>subdomain_id()</tt>.
   *
   * This function will generate an error if METIS is not installed unless @p
   * n_partitions is one. I.e., you can write a program so that it runs in the
   * single-processor single-partition case without METIS installed, and only
   * requires METIS when multiple partitions are required.
   */
  template <int dim, int spacedim>
  void
  partition_triangulation (const unsigned int  n_partitions,
                           Triangulation<dim, spacedim> &triangulation);

  /**
   * This function does the same as the previous one, i.e. it partitions a
   * triangulation using METIS into a number of subdomains identified by the
   * <code>cell-@>subdomain_id()</code> flag.
   *
   * The difference to the previous function is the second argument, a
   * sparsity pattern that represents the connectivity pattern between cells.
   *
   * While the function above builds it directly from the triangulation by
   * considering which cells neighbor each other, this function can take a
   * more refined connectivity graph. The sparsity pattern needs to be of size
   * $N\times N$, where $N$ is the number of active cells in the
   * triangulation. If the sparsity pattern contains an entry at position
   * $(i,j)$, then this means that cells $i$ and $j$ (in the order in which
   * they are traversed by active cell iterators) are to be considered
   * connected; METIS will then try to partition the domain in such a way that
   * (i) the subdomains are of roughly equal size, and (ii) a minimal number
   * of connections are broken.
   *
   * This function is mainly useful in cases where connections between cells
   * exist that are not present in the triangulation alone (otherwise the
   * previous function would be the simpler one to use). Such connections may
   * include that certain parts of the boundary of a domain are coupled
   * through symmetric boundary conditions or integrals (e.g. friction contact
   * between the two sides of a crack in the domain), or if a numerical scheme
   * is used that not only connects immediate neighbors but a larger
   * neighborhood of cells (e.g. when solving integral equations).
   *
   * In addition, this function may be useful in cases where the default
   * sparsity pattern is not entirely sufficient. This can happen because the
   * default is to just consider face neighbors, not neighboring cells that
   * are connected by edges or vertices. While the latter couple when using
   * continuous finite elements, they are typically still closely connected in
   * the neighborship graph, and METIS will not usually cut important
   * connections in this case. However, if there are vertices in the mesh
   * where many cells (many more than the common 4 or 6 in 2d and 3d,
   * respectively) come together, then there will be a significant number of
   * cells that are connected across a vertex, but several degrees removed in
   * the connectivity graph built only using face neighbors. In a case like
   * this, METIS may sometimes make bad decisions and you may want to build
   * your own connectivity graph.
   */
  template <int dim, int spacedim>
  void
  partition_triangulation (const unsigned int     n_partitions,
                           const SparsityPattern &cell_connection_graph,
                           Triangulation<dim,spacedim>    &triangulation);

  /**
   * For each active cell, return in the output array to which subdomain (as
   * given by the <tt>cell->subdomain_id()</tt> function) it belongs. The
   * output array is supposed to have the right size already when calling this
   * function.
   *
   * This function returns the association of each cell with one subdomain. If
   * you are looking for the association of each @em DoF with a subdomain, use
   * the <tt>DoFTools::get_subdomain_association</tt> function.
   */
  template <int dim, int spacedim>
  void
  get_subdomain_association (const Triangulation<dim, spacedim>  &triangulation,
                             std::vector<types::subdomain_id> &subdomain);

  /**
   * Count how many cells are uniquely associated with the given @p subdomain
   * index.
   *
   * This function may return zero if there are no cells with the given @p
   * subdomain index. This can happen, for example, if you try to partition a
   * coarse mesh into more partitions (one for each processor) than there are
   * cells in the mesh.
   *
   * This function returns the number of cells associated with one subdomain.
   * If you are looking for the association of @em DoFs with this subdomain,
   * use the <tt>DoFTools::count_dofs_with_subdomain_association</tt>
   * function.
   */
  template <int dim, int spacedim>
  unsigned int
  count_cells_with_subdomain_association (const Triangulation<dim, spacedim> &triangulation,
                                          const types::subdomain_id         subdomain);


  /**
   * For a triangulation, return a mask that represents which of its vertices
   * are "owned" by the current process in the same way as we talk about
   * locally owned cells or degrees of freedom (see @ref GlossLocallyOwnedCell
   * and @ref GlossLocallyOwnedDof). For the purpose of this function, we
   * define a locally owned vertex as follows: a vertex is owned by that
   * processor with the smallest subdomain id (which equals the MPI rank of
   * that processor) among all owners of cells adjacent to this vertex. In
   * other words, vertices that are in the interior of a partition of the
   * triangulation are owned by the owner of this partition; for vertices that
   * lie on the boundary between two or more partitions, the owner is the
   * processor with the least subdomain_id among all adjacent subdomains.
   *
   * For sequential triangulations (as opposed to, for example,
   * parallel::distributed::Triangulation), every user vertex is of course
   * owned by the current processor, i.e., the function returns
   * Triangulation::get_used_vertices(). For parallel triangulations, the
   * returned mask is a subset of what Triangulation::get_used_vertices()
   * returns.
   *
   * @param triangulation The triangulation of which the function evaluates
   * which vertices are locally owned. @return The subset of vertices, as
   * described above. The length of the returned array equals
   * Triangulation.n_vertices() and may, consequently, be larger than
   * Triangulation::n_used_vertices().
   */
  template <int dim, int spacedim>
  std::vector<bool>
  get_locally_owned_vertices (const Triangulation<dim,spacedim> &triangulation);

  /*@}*/
  /**
   * @name Comparing different meshes
   */
  /*@{*/

  /**
   * Given two mesh containers (i.e. objects of type Triangulation,
   * DoFHandler, hp::DoFHandler, or MGDoFHandler) that are based on the same
   * coarse mesh, this function figures out a set of cells that are matched
   * between the two meshes and where at most one of the meshes is more
   * refined on this cell. In other words, it finds the smallest cells that
   * are common to both meshes, and that together completely cover the domain.
   *
   * This function is useful, for example, in time-dependent or nonlinear
   * application, where one has to integrate a solution defined on one mesh
   * (e.g., the one from the previous time step or nonlinear iteration)
   * against the shape functions of another mesh (the next time step, the next
   * nonlinear iteration). If, for example, the new mesh is finer, then one
   * has to obtain the solution on the coarse mesh (mesh_1) and interpolate it
   * to the children of the corresponding cell of mesh_2. Conversely, if the
   * new mesh is coarser, one has to express the coarse cell shape function by
   * a linear combination of fine cell shape functions. In either case, one
   * needs to loop over the finest cells that are common to both
   * triangulations. This function returns a list of pairs of matching
   * iterators to cells in the two meshes that can be used to this end.
   *
   * Note that the list of these iterators is not necessarily ordered, and
   * does also not necessarily coincide with the order in which cells are
   * traversed in one, or both, of the meshes given as arguments.
   *
   * @tparam Container A type that satisfies the requirements of a mesh
   * container (see @ref GlossMeshAsAContainer).
   */
  template <typename Container>
  std::list<std::pair<typename Container::cell_iterator,
      typename Container::cell_iterator> >
      get_finest_common_cells (const Container &mesh_1,
                               const Container &mesh_2);

  /**
   * Return true if the two triangulations are based on the same coarse mesh.
   * This is determined by checking whether they have the same number of cells
   * on the coarsest level, and then checking that they have the same
   * vertices.
   *
   * The two meshes may have different refinement histories beyond the coarse
   * mesh.
   */
  template <int dim, int spacedim>
  bool
  have_same_coarse_mesh (const Triangulation<dim, spacedim> &mesh_1,
                         const Triangulation<dim, spacedim> &mesh_2);

  /**
   * The same function as above, but working on arguments of type DoFHandler,
   * hp::DoFHandler, or MGDoFHandler. This function is provided to allow
   * calling have_same_coarse_mesh for all types of containers representing
   * triangulations or the classes built on triangulations.
   *
   * @tparam Container A type that satisfies the requirements of a mesh
   * container (see @ref GlossMeshAsAContainer).
   */
  template <typename Container>
  bool
  have_same_coarse_mesh (const Container &mesh_1,
                         const Container &mesh_2);

  /**
   * @deprecated Use GridGenerator::create_union_triangulation().
   */
  template <int dim, int spacedim>
  void
  create_union_triangulation (const Triangulation<dim, spacedim> &triangulation_1,
                              const Triangulation<dim, spacedim> &triangulation_2,
                              Triangulation<dim, spacedim>       &result)  DEAL_II_DEPRECATED;

  /*@}*/
  /**
   * @name Dealing with distorted cells
   */
  /*@{*/

  /**
   * Given a triangulation and a list of cells whose children have become
   * distorted as a result of mesh refinement, try to fix these cells up by
   * moving the center node around.
   *
   * The function returns a list of cells with distorted children that
   * couldn't be fixed up for whatever reason. The returned list is therefore
   * a subset of the input argument.
   *
   * For a definition of the concept of distorted cells, see the
   * @ref GlossDistorted "glossary entry". The first argument passed to the
   * current function is typically the exception thrown by the
   * Triangulation::execute_coarsening_and_refinement function.
   */
  template <int dim, int spacedim>
  typename Triangulation<dim,spacedim>::DistortedCellList
  fix_up_distorted_child_cells (const typename Triangulation<dim,spacedim>::DistortedCellList &distorted_cells,
                                Triangulation<dim,spacedim> &triangulation);

  /*@}*/
  /**
   * @name Extracting and creating patches of cells surrounding a single cell
   */
  /*@{*/


  /**
   * This function returns a list of all the active neighbor cells of the
   * given, active cell.  Here, a neighbor is defined as one having at least
   * part of a face in common with the given cell, but not edge (in 3d) or
   * vertex neighbors (in 2d and 3d).
   *
   * The first element of the returned list is the cell provided as argument.
   * The remaining ones are neighbors: The function loops over all faces of
   * that given cell and checks if that face is not on the boundary of the
   * domain. Then, if the neighbor cell does not have any children (i.e., it
   * is either at the same refinement level as the current cell, or coarser)
   * then this neighbor cell is added to the list of cells. Otherwise, if the
   * neighbor cell is refined and therefore has children, then this function
   * loops over all subfaces of current face adds the neighbors behind these
   * sub-faces to the list to be returned.
   *
<<<<<<< HEAD
   * @tparam Container A type that satisfies the
   *   requirements of a mesh container (see @ref GlossMeshAsAContainer).
   *   In C++, the compiler can not determine the type of <code>Container</code>
   *   from the function call. You need to specify it as an explicit template
   *   argument following the function name.
   * @param cell[in] An iterator pointing to a cell of the mesh container.
=======
   * @tparam Container A type that satisfies the requirements of a mesh
   * container (see @ref GlossMeshAsAContainer). In C++, the compiler can not
   * determine the type of <code>Container</code> from the function call. You
   * need to specify it as an explicit template argument following the
   * function name.
   * @param[in] cell An iterator pointing to a cell of the mesh container.
>>>>>>> f2670cf9
   * @return A list of active cells that form the patch around the given cell
   *
   * @note Patches are often used in defining error estimators that require
   * the solution of a local problem on the patch surrounding each of the
   * cells of the mesh. This also requires manipulating the degrees of freedom
   * associated with the cells of a patch. To this end, there are further
   * functions working on patches in namespace DoFTools.
   *
   * @note In the context of a parallel distributed computation, it only makes
   * sense to call this function on locally owned cells. This is because the
   * neighbors of locally owned cells are either locally owned themselves, or
   * ghost cells. For both, we know that these are in fact the real cells of
   * the complete, parallel triangulation. We can also query the degrees of
   * freedom on these.
   *
   * @author Arezou Ghesmati, Wolfgang Bangerth, 2014
   */
  template <class Container>
  std::vector<typename Container::active_cell_iterator>
  get_patch_around_cell(const typename Container::active_cell_iterator &cell);


  /*@}*/
  /**
   * @name Lower-dimensional meshes for parts of higher-dimensional meshes
   */
  /*@{*/


#ifdef _MSC_VER
  // Microsoft's VC++ has a bug where it doesn't want to recognize that
  // an implementation (definition) of the extract_boundary_mesh function
  // matches a declaration. This can apparently only be avoided by
  // doing some contortion with the return type using the following
  // intermediate type. This is only used when using MS VC++ and uses
  // the direct way of doing it otherwise
  template <template <int,int> class Container, int dim, int spacedim>
  struct ExtractBoundaryMesh
  {
    typedef
    std::map<typename Container<dim-1,spacedim>::cell_iterator,
        typename Container<dim,spacedim>::face_iterator>
        return_type;
  };
#endif

  /**
   * @deprecated Use GridGenerator::extract_boundary_mesh() instead.
   */
  template <template <int,int> class Container, int dim, int spacedim>
#ifndef _MSC_VER
  std::map<typename Container<dim-1,spacedim>::cell_iterator,
      typename Container<dim,spacedim>::face_iterator>
#else
  typename ExtractBoundaryMesh<Container,dim,spacedim>::return_type
#endif
      extract_boundary_mesh (const Container<dim,spacedim> &volume_mesh,
                             Container<dim-1,spacedim>     &surface_mesh,
                             const std::set<types::boundary_id> &boundary_ids
                             = std::set<types::boundary_id>()) DEAL_II_DEPRECATED;

  /*@}*/
  /**
   * @name Dealing with periodic domains
   */
  /*@{*/

  /**
   * Data type that provides all information necessary to create periodicity
   * constraints and a periodic p4est forest with respect to two 'periodic'
   * cell faces.
   */
  template<typename CellIterator>
  struct PeriodicFacePair
  {
    /**
     * The cells associated with the two 'periodic' faces.
     */
    CellIterator cell[2];

    /**
     * The local face indices (with respect to the specified cells) of the two
     * 'periodic' faces.
     */
    unsigned int face_idx[2];

    /**
     * The relative orientation of the first face with respect to the second
     * face as described in orthogonal_equality() and
     * make_periodicity_constraints() (and stored as a bitset).
     */
    std::bitset<3> orientation;

    /**
     * A matrix that describes how vector valued DoFs of the first face should
     * be modified prior to constraining to the DoFs of the second face. If
     * the std::vector first_vector_components is non empty the matrix is
     * interpreted as a @p dim $\times$ @p dim rotation matrix that is applied
     * to all vector valued blocks listed in @p first_vector_components of the
     * FESystem. If @p first_vector_components is empty the matrix is
     * interpreted as an interpolation matrix with size no_face_dofs $\times$
     * no_face_dofs. For more details see make_periodicity_constraints() and
     * the glossary
     * @ref GlossPeriodicConstraints "glossary entry on periodic boundary conditions".
     */
    FullMatrix<double> matrix;

    /**
     * A vector of unsigned ints pointing to the first components of all
     * vector valued blocks that should be rotated by matrix.
     */
    std::vector<unsigned int> first_vector_components;
  };


  /**
   * An orthogonal equality test for faces.
   *
   * @p face1 and @p face2 are considered equal, if a one to one matching
   * between its vertices can be achieved via an orthogonal equality relation.
   *
   * Hereby, two vertices <tt>v_1</tt> and <tt>v_2</tt> are considered equal,
   * if $M\cdot v_1 + offset - v_2$ is parallel to the unit vector in
   * unit direction @p direction. If the parameter @p matrix is a reference to
   * a spacedim x spacedim matrix, $M$ is set to @p matrix, otherwise $M$ is
   * the identity matrix.
   *
   * If the matching was successful, the _relative_ orientation of @p face1
   * with respect to @p face2 is returned in the bitset @p orientation, where
   * @code
   * orientation[0] -> face_orientation
   * orientation[1] -> face_flip
   * orientation[2] -> face_rotation
   * @endcode
   *
   * In 2D <tt>face_orientation</tt> is always <tt>true</tt>,
   * <tt>face_rotation</tt> is always <tt>false</tt>, and face_flip has the
   * meaning of <tt>line_flip</tt>. More precisely in 3d:
   *
   * <tt>face_orientation</tt>: <tt>true</tt> if @p face1 and @p face2 have
   * the same orientation. Otherwise, the vertex indices of @p face1 match the
   * vertex indices of @p face2 in the following manner:
   *
   * @code
   * face1:           face2:
   *
   * 1 - 3            2 - 3
   * |   |    <-->    |   |
   * 0 - 2            0 - 1
   * @endcode
   *
   * <tt>face_flip</tt>: <tt>true</tt> if the matched vertices are rotated by
   * 180 degrees:
   *
   * @code
   * face1:           face2:
   *
   * 1 - 0            2 - 3
   * |   |    <-->    |   |
   * 3 - 2            0 - 1
   * @endcode
   *
   * <tt>face_rotation</tt>: <tt>true</tt> if the matched vertices are rotated
   * by 90 degrees counterclockwise:
   *
   * @code
   * face1:           face2:
   *
   * 0 - 2            2 - 3
   * |   |    <-->    |   |
   * 1 - 3            0 - 1
   * @endcode
   *
   * and any combination of that... More information on the topic can be found
   * in the @ref GlossFaceOrientation "glossary" article.
   *
   * @author Matthias Maier, 2012
   */
  template<typename FaceIterator>
  bool
  orthogonal_equality (std::bitset<3>     &orientation,
                       const FaceIterator &face1,
                       const FaceIterator &face2,
                       const int          direction,
                       const Tensor<1,FaceIterator::AccessorType::space_dimension> &offset
                       = Tensor<1,FaceIterator::AccessorType::space_dimension>(),
                       const FullMatrix<double> &matrix = FullMatrix<double>());


  /**
   * Same function as above, but doesn't return the actual orientation
   */
  template<typename FaceIterator>
  bool
  orthogonal_equality (const FaceIterator &face1,
                       const FaceIterator &face2,
                       const int          direction,
                       const Tensor<2,FaceIterator::AccessorType::space_dimension> &offset
                       = Tensor<1,FaceIterator::AccessorType::space_dimension>(),
                       const FullMatrix<double> &matrix = FullMatrix<double>());


  /**
   * This function will collect periodic face pairs on the coarsest mesh level
   * of the given @p container (a Triangulation or DoFHandler) and add them to
   * the vector @p matched_pairs leaving the original contents intact.
   *
   * Define a 'first' boundary as all boundary faces having boundary_id @p
   * b_id1 and a 'second' boundary consisting of all faces belonging to @p
   * b_id2.
   *
   * This function tries to match all faces belonging to the first boundary
   * with faces belonging to the second boundary with the help of
   * orthogonal_equality().
   *
   * The bitset that is returned inside of PeriodicFacePair encodes the
   * _relative_ orientation of the first face with respect to the second face,
   * see the documentation of orthogonal_equality() for further details.
   *
   * The @p direction refers to the space direction in which periodicity is
   * enforced.
   *
   * The @p offset is a vector tangential to the faces that is added to the
   * location of vertices of the 'first' boundary when attempting to match
   * them to the corresponding vertices of the 'second' boundary. This can be
   * used to implement conditions such as $u(0,y)=u(1,y+1)$.
   *
   * Optionally a (dim x dim) rotation matrix @p matrix along with a vector @p
   * first_vector_components can be specified that describes how vector valued
   * DoFs of the first face should be modified prior to constraining to the
   * DoFs of the second face. If @p first_vector_components is non empty the
   * matrix is interpreted as a rotation matrix that is applied to all vector
   * valued blocks listed in @p first_vector_components of the FESystem. For
   * more details see make_periodicity_constraints() and the glossary
   * @ref GlossPeriodicConstraints "glossary entry on periodic boundary conditions".
   *
   * @tparam Container A type that satisfies the requirements of a mesh
   * container (see @ref GlossMeshAsAContainer).
   *
   * @note The created std::vector can be used in
   * DoFTools::make_periodicity_constraints() and in
   * parallel::distributed::Triangulation::add_periodicity() to enforce
   * periodicity algebraically.
   *
   * @note Because elements will be added to @p matched_pairs (and existing
   * entries will be preserved), it is possible to call this function several
   * times with different boundary ids to generate a vector with all periodic
   * pairs.
   *
   * @author Daniel Arndt, Matthias Maier, 2013, 2014
   */
  template <typename CONTAINER>
  void
  collect_periodic_faces
  (const CONTAINER                                                   &container,
   const types::boundary_id                                           b_id1,
   const types::boundary_id                                           b_id2,
   const int                                                          direction,
   std::vector<PeriodicFacePair<typename CONTAINER::cell_iterator> > &matched_pairs,
   const Tensor<1,CONTAINER::space_dimension>                        &offset = dealii::Tensor<1,CONTAINER::space_dimension>(),
   const FullMatrix<double>                                          &matrix = FullMatrix<double>(),
   const std::vector<unsigned int>                                   &first_vector_components = std::vector<unsigned int>());


  /**
   * This compatibility version of collect_periodic_face_pairs() only works on
   * grids with cells in @ref GlossFaceOrientation "standard orientation".
   *
   * Instead of defining a 'first' and 'second' boundary with the help of two
   * boundary_indicators this function defines a 'left' boundary as all faces
   * with local face index <code>2*dimension</code> and boundary indicator @p
   * b_id and, similarly, a 'right' boundary consisting of all face with local
   * face index <code>2*dimension+1</code> and boundary indicator @p b_id.
   *
   * This function will collect periodic face pairs on the coarsest mesh level
   * and add them to @p matched_pairs leaving the original contents intact.
   *
   * Optionally a rotation matrix @p matrix along with a vector @p
   * first_vector_components can be specified that describes how vector valued
   * DoFs of the first face should be modified prior to constraining to the
   * DoFs of the second face. If @p first_vector_components is non empty the
   * matrix is interpreted as a rotation matrix that is applied to all vector
   * valued blocks listet in @p first_vector_components of the FESystem. For
   * more details see make_periodicity_constraints() and the glossary
   * @ref GlossPeriodicConstraints "glossary entry on periodic boundary conditions".
   *
   * @tparam Container A type that satisfies the requirements of a mesh
   * container (see @ref GlossMeshAsAContainer).
   *
   * @note This version of collect_periodic_face_pairs() will not work on
   * meshes with cells not in
   * @ref GlossFaceOrientation "standard orientation".
   *
   * @author Daniel Arndt, Matthias Maier, 2013, 2014
   */
  template <typename CONTAINER>
  void
  collect_periodic_faces
  (const CONTAINER                                                   &container,
   const types::boundary_id                                           b_id,
   const int                                                          direction,
   std::vector<PeriodicFacePair<typename CONTAINER::cell_iterator> > &matched_pairs,
   const dealii::Tensor<1,CONTAINER::space_dimension>                &offset = dealii::Tensor<1,CONTAINER::space_dimension>(),
   const FullMatrix<double>                                          &matrix = FullMatrix<double>(),
   const std::vector<unsigned int>                                   &first_vector_components = std::vector<unsigned int>());


  /*@}*/
  /**
   * @name Exceptions
   */
  /*@{*/


  /**
   * Exception
   */
  DeclException1 (ExcInvalidNumberOfPartitions,
                  int,
                  << "The number of partitions you gave is " << arg1
                  << ", but must be greater than zero.");
  /**
   * Exception
   */
  DeclException1 (ExcNonExistentSubdomain,
                  int,
                  << "The subdomain id " << arg1
                  << " has no cells associated with it.");
  /**
   * Exception
   */
  DeclException0 (ExcTriangulationHasBeenRefined);

  /**
   * Exception
   */
  DeclException1 (ExcScalingFactorNotPositive,
                  double,
                  << "The scaling factor must be positive, but is " << arg1);
  /**
   * Exception
   */
  template <int N>
  DeclException1 (ExcPointNotFoundInCoarseGrid,
                  Point<N>,
                  << "The point <" << arg1
                  << "> could not be found inside any of the "
                  << "coarse grid cells.");
  /**
   * Exception
   */
  template <int N>
  DeclException1 (ExcPointNotFound,
                  Point<N>,
                  << "The point <" << arg1
                  << "> could not be found inside any of the "
                  << "subcells of a coarse grid cell.");

  /**
   * Exception
   */
  DeclException1 (ExcVertexNotUsed,
                  unsigned int,
                  << "The given vertex " << arg1
                  << " is not used in the given triangulation");


  /*@}*/

} /*namespace GridTools*/



/* ----------------- Template function --------------- */

#ifndef DOXYGEN

namespace GridTools
{
  template <int dim, typename Predicate, int spacedim>
  void transform (const Predicate    &predicate,
                  Triangulation<dim, spacedim> &triangulation)
  {
    std::vector<bool> treated_vertices (triangulation.n_vertices(),
                                        false);

    // loop over all active cells, and
    // transform those vertices that
    // have not yet been touched. note
    // that we get to all vertices in
    // the triangulation by only
    // visiting the active cells.
    typename Triangulation<dim, spacedim>::active_cell_iterator
    cell = triangulation.begin_active (),
    endc = triangulation.end ();
    for (; cell!=endc; ++cell)
      for (unsigned int v=0; v<GeometryInfo<dim>::vertices_per_cell; ++v)
        if (treated_vertices[cell->vertex_index(v)] == false)
          {
            // transform this vertex
            cell->vertex(v) = predicate(cell->vertex(v));
            // and mark it as treated
            treated_vertices[cell->vertex_index(v)] = true;
          };


    // now fix any vertices on hanging nodes so that we don't create any holes
    if (dim==2)
      {
        typename Triangulation<dim,spacedim>::active_cell_iterator
        cell = triangulation.begin_active(),
        endc = triangulation.end();
        for (; cell!=endc; ++cell)
          for (unsigned int face=0; face<GeometryInfo<dim>::faces_per_cell; ++face)
            if (cell->face(face)->has_children() &&
                !cell->face(face)->at_boundary())
              {
                // this line has children
                cell->face(face)->child(0)->vertex(1)
                  = (cell->face(face)->vertex(0) +
                     cell->face(face)->vertex(1)) / 2;
              }
      }
    else if (dim==3)
      {
        typename Triangulation<dim,spacedim>::active_cell_iterator
        cell = triangulation.begin_active(),
        endc = triangulation.end();
        for (; cell!=endc; ++cell)
          for (unsigned int face=0; face<GeometryInfo<dim>::faces_per_cell; ++face)
            if (cell->face(face)->has_children() &&
                !cell->face(face)->at_boundary())
              {
                // this face has hanging nodes
                cell->face(face)->child(0)->vertex(1)
                  = (cell->face(face)->vertex(0) + cell->face(face)->vertex(1)) / 2.0;
                cell->face(face)->child(0)->vertex(2)
                  = (cell->face(face)->vertex(0) + cell->face(face)->vertex(2)) / 2.0;
                cell->face(face)->child(1)->vertex(3)
                  = (cell->face(face)->vertex(1) + cell->face(face)->vertex(3)) / 2.0;
                cell->face(face)->child(2)->vertex(3)
                  = (cell->face(face)->vertex(2) + cell->face(face)->vertex(3)) / 2.0;

                // center of the face
                cell->face(face)->child(0)->vertex(3)
                  = (cell->face(face)->vertex(0) + cell->face(face)->vertex(1)
                     + cell->face(face)->vertex(2) + cell->face(face)->vertex(3)) / 4.0;
              }
      }
  }



  template <class Container>
  std::vector<typename Container::active_cell_iterator>
  get_active_child_cells (const typename Container::cell_iterator &cell)
  {
    std::vector<typename Container::active_cell_iterator> child_cells;

    if (cell->has_children())
      {
        for (unsigned int child=0;
             child<cell->n_children(); ++child)
          if (cell->child (child)->has_children())
            {
              const std::vector<typename Container::active_cell_iterator>
              children = get_active_child_cells<Container> (cell->child(child));
              child_cells.insert (child_cells.end(),
                                  children.begin(), children.end());
            }
          else
            child_cells.push_back (cell->child(child));
      }

    return child_cells;
  }



  template <class Container>
  void
  get_active_neighbors(const typename Container::active_cell_iterator        &cell,
                       std::vector<typename Container::active_cell_iterator> &active_neighbors)
  {
    active_neighbors.clear ();
    for (unsigned int n=0; n<GeometryInfo<Container::dimension>::faces_per_cell; ++n)
      if (! cell->at_boundary(n))
        {
          if (Container::dimension == 1)
            {
              // check children of neighbor. note
              // that in 1d children of the neighbor
              // may be further refined. In 1d the
              // case is simple since we know what
              // children bound to the present cell
              typename Container::cell_iterator
              neighbor_child = cell->neighbor(n);
              if (!neighbor_child->active())
                {
                  while (neighbor_child->has_children())
                    neighbor_child = neighbor_child->child (n==0 ? 1 : 0);

                  Assert (neighbor_child->neighbor(n==0 ? 1 : 0)==cell,
                          ExcInternalError());
                }
              active_neighbors.push_back (neighbor_child);
            }
          else
            {
              if (cell->face(n)->has_children())
                // this neighbor has children. find
                // out which border to the present
                // cell
                for (unsigned int c=0; c<cell->face(n)->number_of_children(); ++c)
                  active_neighbors.push_back (cell->neighbor_child_on_subface(n,c));
              else
                {
                  // the neighbor must be active
                  // himself
                  Assert(cell->neighbor(n)->active(), ExcInternalError());
                  active_neighbors.push_back(cell->neighbor(n));
                }
            }
        }
  }




// declaration of explicit specializations

  template <>
  double
  cell_measure<3>(const std::vector<Point<3> > &all_vertices,
                  const unsigned int (&vertex_indices) [GeometryInfo<3>::vertices_per_cell]);

  template <>
  double
  cell_measure<2>(const std::vector<Point<2> > &all_vertices,
                  const unsigned int (&vertex_indices) [GeometryInfo<2>::vertices_per_cell]);
}

#endif

DEAL_II_NAMESPACE_CLOSE

/*----------------------------   grid_tools.h     ---------------------------*/
/* end of #ifndef __deal2__grid_tools_H */
#endif
/*----------------------------   grid_tools.h     ---------------------------*/<|MERGE_RESOLUTION|>--- conflicted
+++ resolved
@@ -805,21 +805,12 @@
    * loops over all subfaces of current face adds the neighbors behind these
    * sub-faces to the list to be returned.
    *
-<<<<<<< HEAD
-   * @tparam Container A type that satisfies the
-   *   requirements of a mesh container (see @ref GlossMeshAsAContainer).
-   *   In C++, the compiler can not determine the type of <code>Container</code>
-   *   from the function call. You need to specify it as an explicit template
-   *   argument following the function name.
-   * @param cell[in] An iterator pointing to a cell of the mesh container.
-=======
    * @tparam Container A type that satisfies the requirements of a mesh
    * container (see @ref GlossMeshAsAContainer). In C++, the compiler can not
    * determine the type of <code>Container</code> from the function call. You
    * need to specify it as an explicit template argument following the
    * function name.
    * @param[in] cell An iterator pointing to a cell of the mesh container.
->>>>>>> f2670cf9
    * @return A list of active cells that form the patch around the given cell
    *
    * @note Patches are often used in defining error estimators that require
