--- conflicted
+++ resolved
@@ -20,11 +20,7 @@
 #include <deal.II/base/exceptions.h>
 
 #include <vector>
-<<<<<<< HEAD
-#include <sstream>
-=======
 #include <iostream>
->>>>>>> b3e84942
 
 
 DEAL_II_NAMESPACE_OPEN
@@ -74,20 +70,9 @@
   {}
 
   /**
-<<<<<<< HEAD
-   *
-   */
-  std::string str() const
-  {
-    std::ostringstream ss;
-    ss << *this;
-    return ss.str();
-  }
-=======
    * Return a string representation of this CellId.
    */
   std::string to_string() const;
->>>>>>> b3e84942
 
   /**
    * compare two CellIds
